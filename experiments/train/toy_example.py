"""Swag for toy example"""
import numpy as np
from matplotlib import pyplot as plt
from matplotlib import patches
from matplotlib import cm
import torch

import swag.data as sw_data
import swag.models.gaussian_likelihood as sw_gauss
import swag.utils as sw_utils


def plot_bivariate(sample, true_post):

    mean = true_post.theta.data.cpu().numpy()
    cov = true_post.sigma_theta.data.cpu().numpy()
    x_vals = sample[:, 0]
    y_vals = sample[:, 1]
    plt.plot(x_vals, y_vals, "bo")
    plot_cov_ellipse(cov, mean)
<<<<<<< HEAD
=======

>>>>>>> e4f5a650
    plt.show()


def plot_cov_ellipse(cov, pos, nstd=1, ax=plt.gca(), **kwargs):
    """
    Plots an `nstd` sigma error ellipse based on the specified covariance
    matrix (`cov`). Additional keyword arguments are passed on to the
    ellipse patch artist.

    Parameters
    ----------
        cov : The 2x2 covariance matrix to base the ellipse on
        pos : The location of the center of the ellipse. Expects a 2-element
            sequence of [x0, y0].
        nstd : The radius of the ellipse in numbers of standard deviations.
            Defaults to 2 standard deviations.
        ax : The axis that the ellipse will be plotted on. Defaults to the
            current axis.
        Additional keyword arguments are pass on to the ellipse patch.

    Returns
    -------
        A matplotlib ellipse artist
    """
    def eigsorted(cov):
        vals, vecs = np.linalg.eigh(cov)
        order = vals.argsort()[::-1]
        return vals[order], vecs[:, order]

    vals, vecs = eigsorted(cov)
    theta = np.degrees(np.arctan2(*vecs[:, 0][::-1]))

    # Width and height are "full" widths, not radius
    width, height = 2 * nstd * np.sqrt(vals)
    ellipse = patches.Ellipse(xy=pos, width=width, height=height,
                              angle=theta, **kwargs)

    ax.add_artist(ellipse)
    return ellipse


def main():
    """Main entry point"""
    dim = 5
    batch_size = 5
    num_epochs = 2
    theta_0 = 30 * np.ones(dim, dtype=np.double)
    cov_theta = np.eye(dim)
    cov_x = np.eye(dim)
    dataset_file = "data/gaussian/{}dim.csv".format(dim)
    dataset = sw_data.SyntheticGaussianData(theta_0=theta_0,
                                            cov_theta=cov_theta,
                                            cov_x=cov_x,
                                            store_file=dataset_file,
                                            n_samples=100)
    data_train_loader = torch.utils.data.DataLoader(dataset,
                                                    batch_size=batch_size,
                                                    shuffle=True)
    device = sw_utils.torch_settings()
    swag_settings = sw_utils.SwagSettings(use_swag=True,
                                          initial_learning_rate=0.1,
                                          swag_start_epoch=num_epochs - 25,
                                          swag_lr=0.01,
                                          total_epochs=num_epochs)

    model = sw_gauss.GaussianLikelihood(theta_0,
                                        cov_theta,
                                        cov_x,
                                        swag_settings=swag_settings,
                                        device=device)

    for epoch in range(num_epochs):
        print("Epoch: {}\t {}".format(epoch, model.status()))
        model.train_epoch(data_train_loader, swag_settings.should_store(epoch))
        model.update_learning_rate(epoch)
    #model.posterior.update(torch.tensor(dataset.get_full_data(),
    #                                    dtype=torch.double,
    #                                    requires_grad=False))
    model.store_swag_to_numpy()

<<<<<<< HEAD
    plot_bivariate(model.theta_store, model.posterior)
=======
    #plot_bivariate(model.theta_store, model.posterior)
    print(model.posterior)
>>>>>>> e4f5a650


if __name__ == "__main__":
    main()<|MERGE_RESOLUTION|>--- conflicted
+++ resolved
@@ -18,10 +18,6 @@
     y_vals = sample[:, 1]
     plt.plot(x_vals, y_vals, "bo")
     plot_cov_ellipse(cov, mean)
-<<<<<<< HEAD
-=======
-
->>>>>>> e4f5a650
     plt.show()
 
 
@@ -97,17 +93,12 @@
         print("Epoch: {}\t {}".format(epoch, model.status()))
         model.train_epoch(data_train_loader, swag_settings.should_store(epoch))
         model.update_learning_rate(epoch)
-    #model.posterior.update(torch.tensor(dataset.get_full_data(),
-    #                                    dtype=torch.double,
-    #                                    requires_grad=False))
+    # model.posterior.update(torch.tensor(dataset.get_full_data(),
+    #                                     dtype=torch.double,
+    #                                     requires_grad=False))
     model.store_swag_to_numpy()
 
-<<<<<<< HEAD
     plot_bivariate(model.theta_store, model.posterior)
-=======
-    #plot_bivariate(model.theta_store, model.posterior)
-    print(model.posterior)
->>>>>>> e4f5a650
 
 
 if __name__ == "__main__":
