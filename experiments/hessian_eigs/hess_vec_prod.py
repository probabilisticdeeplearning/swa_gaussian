"""
    compute hessian vector products as well as eigenvalues of the hessian
    # copied from https://github.com/tomgoldstein/loss-landscape/blob/master/hess_vec_prod.py
    # code re-written to use gpu by default and then to use gpytorch
"""

import torch
import time
import numpy as np
from torch import nn
from torch.autograd import Variable
<<<<<<< HEAD
from scipy.sparse.linalg import LinearOperator, eigsh
=======

>>>>>>> 177678e9
from gpytorch.utils.lanczos import lanczos_tridiag, lanczos_tridiag_to_diag

from swag.utils import flatten, unflatten_like

################################################################################
#                              Supporting Functions
################################################################################
def gradtensor_to_tensor(net, include_bn=False):
    """
        convert the grad tensors to a list
    """
    filter = lambda p: include_bn or len(p.data.size()) > 1
<<<<<<< HEAD
    return np.concatenate([p.grad.data.cpu().numpy().ravel() for p in net.parameters() if filter(p)])

def gradtensor_to_tensor(net, include_bn=False):
    filter = lambda p: include_bn or len(p.data.size()) > 1
=======
>>>>>>> 177678e9
    return flatten([p.grad.data for p in net.parameters() if filter(p)])

################################################################################
#                  For computing Hessian-vector products
################################################################################
def eval_hess_vec_prod(vec, params, net, criterion, dataloader, use_cuda=False):
    """
    Evaluate product of the Hessian of the loss function with a direction vector "vec".
    The product result is saved in the grad of net.
    Args:
        vec: a list of tensor with the same dimensions as "params".
        params: the parameter list of the net (ignoring biases and BN parameters).
        net: model with trained parameters.
        criterion: loss function.
        dataloader: dataloader for the dataset.
        use_cuda: use GPU.
    """

    if use_cuda:
        net.cuda()
        vec = [v.cuda() for v in vec]

    net.eval()
    net.zero_grad() # clears grad for every parameter in the net

    for batch_idx, (inputs, targets) in enumerate(dataloader):
        inputs, targets = Variable(inputs), Variable(targets)
        if use_cuda:
            inputs, targets = inputs.cuda(), targets.cuda()

        outputs = net(inputs)
        loss = criterion(outputs, targets)
        grad_f = torch.autograd.grad(loss, inputs=params, create_graph=True)

        # Compute inner product of gradient with the direction vector
        #prod = Variable(torch.zeros(1)).type(type(grad_f[0].data))
        prod = torch.zeros(1, dtype=grad_f[0].dtype, device = grad_f[0].device)
        for (g, v) in zip(grad_f, vec):
            prod = prod + (g * v).sum()

        # Compute the Hessian-vector product, H*v
        # prod.backward() computes dprod/dparams for every parameter in params and
        # accumulate the gradients into the params.grad attributes
        prod.backward()

<<<<<<< HEAD
def power_method(matmul_closure, N, tolerance, max_steps, dtype, device):
    q_initial = torch.randn(N, 1, dtype = dtype, device = device)
    q_initial = q_initial / q_initial.norm()
    lambda_old = 1e10

    A_m_qcurr = matmul_closure(q_initial)
    for i in range(max_steps):
        #z_current = hess_vec_prod(q_current)
        z_current = A_m_qcurr
        q_current = z_current / z_current.norm()

        A_m_qcurr = matmul_closure(q_current)
        lambda_current = q_current.t().matmul(A_m_qcurr)
        
        if (lambda_current - lambda_old).norm() < tolerance:
            print('Convergence: ', lambda_current)
            break
        else:
            print('Step: ', i, lambda_current)
        
        lambda_old = lambda_current

    return lambda_current
=======
>>>>>>> 177678e9
################################################################################
#                  For computing Eigenvalues of Hessian
################################################################################
def min_max_hessian_eigs(net, dataloader, criterion, rank=0, use_cuda=False, verbose=False):
    """
        Compute the largest and the smallest eigenvalues of the Hessian marix.
        Args:
            net: the trained model.
            dataloader: dataloader for the dataset, may use a subset of it.
            criterion: loss function.
            rank: rank of the working node.
            use_cuda: use GPU
            verbose: print more information
        Returns:
            maxeig: max eigenvalue
            mineig: min eigenvalue
            hess_vec_prod.count: number of iterations for calculating max and min eigenvalues
    """

    params = [p for p in net.parameters() if len(p.size()) > 1]
    N = sum(p.numel() for p in params)

    def hess_vec_prod(vec):
        hess_vec_prod.count += 1  # simulates a static variable
<<<<<<< HEAD
        #print(vec, vec.dtype, vec.device)
        #vec = npvec_to_tensorlist(vec, params)
=======
>>>>>>> 177678e9
        vec = unflatten_like(vec.t(), params)

        start_time = time.time()
        eval_hess_vec_prod(vec, params, net, criterion, dataloader, use_cuda)
        prod_time = time.time() - start_time
        if verbose and rank == 0: print("   Iter: %d  time: %f" % (hess_vec_prod.count, prod_time))
<<<<<<< HEAD
        #return gradtensor_to_npvec(net)
=======
>>>>>>> 177678e9
        out = gradtensor_to_tensor(net)
        return out.unsqueeze(1)

    hess_vec_prod.count = 0
    if verbose and rank == 0: print("Rank %d: computing max eigenvalue" % rank)

<<<<<<< HEAD
    #A = LinearOperator((N, N), matvec=hess_vec_prod)
    #pos_eigvals, _ = eigsh(A, k=1, tol=1e-2)
    #maxeig = power_method(hess_vec_prod, N, 1e-2, 40, device = params[0].device, dtype = params[0].dtype)
    _, pos_t_mat = lanczos_tridiag(hess_vec_prod, 100, device = params[0].device, dtype = params[0].dtype, matrix_shape=(N,N))
=======
    # use lanczos to get the t and q matrices out
    _, pos_t_mat = lanczos_tridiag(hess_vec_prod, 100, device = params[0].device, dtype = params[0].dtype, matrix_shape=(N,N))
    # convert the tridiagonal t matrix to the eigenvalues
>>>>>>> 177678e9
    pos_eigvals, _ = lanczos_tridiag_to_diag(pos_t_mat)
    print(pos_eigvals)
    # eigenvalues may not be sorted
    maxeig = torch.max(pos_eigvals)


    #maxeig = pos_eigvals[0]
    if verbose and rank == 0: print('max eigenvalue = %f' % maxeig)

    # If the largest eigenvalue is positive, shift matrix so that any negative eigenvalue is now the largest
    # We assume the smallest eigenvalue is zero or less, and so this shift is more than what we need
    #shift = maxeig*.51
    shift = 0.51 * maxeig.item()
    print(shift)
    def shifted_hess_vec_prod(vec):
        hvp = hess_vec_prod(vec)
        return -hvp + shift*vec
    
<<<<<<< HEAD
    shifted_hvp_numpy = lambda x: shifted_hess_vec_prod(torch.tensor(x).float().cuda().unsqueeze(1)).squeeze(1).cpu().numpy()


    if verbose and rank == 0: print("Rank %d: Computing shifted eigenvalue" % rank)

    """A = LinearOperator((N, N), matvec=shifted_hvp_numpy)
    neg_eigvals, _ = eigsh(A, k=1, tol=1e-2)
    mineig = neg_eigvals[0]
    print(- neg_eigvals + shift)"""
=======
    if verbose and rank == 0: print("Rank %d: Computing shifted eigenvalue" % rank)

    # now run lanczos on the shifted eigenvalues
>>>>>>> 177678e9
    _, neg_t_mat = lanczos_tridiag(shifted_hess_vec_prod, 200, device = params[0].device, dtype = params[0].dtype, matrix_shape=(N,N))
    neg_eigvals, _ = lanczos_tridiag_to_diag(neg_t_mat)
    mineig = torch.max(neg_eigvals)
    print(neg_eigvals)
<<<<<<< HEAD
    #mineig = neg_eigvals[0]"""
    #mineig = power_method(shifted_hess_vec_prod, N, 1e-3, 300, device = params[0].device, dtype = params[0].dtype)
=======

>>>>>>> 177678e9
    mineig = -mineig + shift
    print(mineig)
    if verbose and rank == 0: print('min eigenvalue = ' + str(mineig))

    if maxeig <= 0 and mineig > 0:
        maxeig, mineig = mineig, maxeig

    return maxeig, mineig, hess_vec_prod.count, pos_eigvals, neg_eigvals<|MERGE_RESOLUTION|>--- conflicted
+++ resolved
@@ -9,11 +9,7 @@
 import numpy as np
 from torch import nn
 from torch.autograd import Variable
-<<<<<<< HEAD
-from scipy.sparse.linalg import LinearOperator, eigsh
-=======
 
->>>>>>> 177678e9
 from gpytorch.utils.lanczos import lanczos_tridiag, lanczos_tridiag_to_diag
 
 from swag.utils import flatten, unflatten_like
@@ -26,13 +22,6 @@
         convert the grad tensors to a list
     """
     filter = lambda p: include_bn or len(p.data.size()) > 1
-<<<<<<< HEAD
-    return np.concatenate([p.grad.data.cpu().numpy().ravel() for p in net.parameters() if filter(p)])
-
-def gradtensor_to_tensor(net, include_bn=False):
-    filter = lambda p: include_bn or len(p.data.size()) > 1
-=======
->>>>>>> 177678e9
     return flatten([p.grad.data for p in net.parameters() if filter(p)])
 
 ################################################################################
@@ -78,32 +67,6 @@
         # accumulate the gradients into the params.grad attributes
         prod.backward()
 
-<<<<<<< HEAD
-def power_method(matmul_closure, N, tolerance, max_steps, dtype, device):
-    q_initial = torch.randn(N, 1, dtype = dtype, device = device)
-    q_initial = q_initial / q_initial.norm()
-    lambda_old = 1e10
-
-    A_m_qcurr = matmul_closure(q_initial)
-    for i in range(max_steps):
-        #z_current = hess_vec_prod(q_current)
-        z_current = A_m_qcurr
-        q_current = z_current / z_current.norm()
-
-        A_m_qcurr = matmul_closure(q_current)
-        lambda_current = q_current.t().matmul(A_m_qcurr)
-        
-        if (lambda_current - lambda_old).norm() < tolerance:
-            print('Convergence: ', lambda_current)
-            break
-        else:
-            print('Step: ', i, lambda_current)
-        
-        lambda_old = lambda_current
-
-    return lambda_current
-=======
->>>>>>> 177678e9
 ################################################################################
 #                  For computing Eigenvalues of Hessian
 ################################################################################
@@ -128,37 +91,21 @@
 
     def hess_vec_prod(vec):
         hess_vec_prod.count += 1  # simulates a static variable
-<<<<<<< HEAD
-        #print(vec, vec.dtype, vec.device)
-        #vec = npvec_to_tensorlist(vec, params)
-=======
->>>>>>> 177678e9
         vec = unflatten_like(vec.t(), params)
 
         start_time = time.time()
         eval_hess_vec_prod(vec, params, net, criterion, dataloader, use_cuda)
         prod_time = time.time() - start_time
         if verbose and rank == 0: print("   Iter: %d  time: %f" % (hess_vec_prod.count, prod_time))
-<<<<<<< HEAD
-        #return gradtensor_to_npvec(net)
-=======
->>>>>>> 177678e9
         out = gradtensor_to_tensor(net)
         return out.unsqueeze(1)
 
     hess_vec_prod.count = 0
     if verbose and rank == 0: print("Rank %d: computing max eigenvalue" % rank)
 
-<<<<<<< HEAD
-    #A = LinearOperator((N, N), matvec=hess_vec_prod)
-    #pos_eigvals, _ = eigsh(A, k=1, tol=1e-2)
-    #maxeig = power_method(hess_vec_prod, N, 1e-2, 40, device = params[0].device, dtype = params[0].dtype)
-    _, pos_t_mat = lanczos_tridiag(hess_vec_prod, 100, device = params[0].device, dtype = params[0].dtype, matrix_shape=(N,N))
-=======
     # use lanczos to get the t and q matrices out
     _, pos_t_mat = lanczos_tridiag(hess_vec_prod, 100, device = params[0].device, dtype = params[0].dtype, matrix_shape=(N,N))
     # convert the tridiagonal t matrix to the eigenvalues
->>>>>>> 177678e9
     pos_eigvals, _ = lanczos_tridiag_to_diag(pos_t_mat)
     print(pos_eigvals)
     # eigenvalues may not be sorted
@@ -177,31 +124,14 @@
         hvp = hess_vec_prod(vec)
         return -hvp + shift*vec
     
-<<<<<<< HEAD
-    shifted_hvp_numpy = lambda x: shifted_hess_vec_prod(torch.tensor(x).float().cuda().unsqueeze(1)).squeeze(1).cpu().numpy()
-
-
-    if verbose and rank == 0: print("Rank %d: Computing shifted eigenvalue" % rank)
-
-    """A = LinearOperator((N, N), matvec=shifted_hvp_numpy)
-    neg_eigvals, _ = eigsh(A, k=1, tol=1e-2)
-    mineig = neg_eigvals[0]
-    print(- neg_eigvals + shift)"""
-=======
     if verbose and rank == 0: print("Rank %d: Computing shifted eigenvalue" % rank)
 
     # now run lanczos on the shifted eigenvalues
->>>>>>> 177678e9
     _, neg_t_mat = lanczos_tridiag(shifted_hess_vec_prod, 200, device = params[0].device, dtype = params[0].dtype, matrix_shape=(N,N))
     neg_eigvals, _ = lanczos_tridiag_to_diag(neg_t_mat)
     mineig = torch.max(neg_eigvals)
     print(neg_eigvals)
-<<<<<<< HEAD
-    #mineig = neg_eigvals[0]"""
-    #mineig = power_method(shifted_hess_vec_prod, N, 1e-3, 300, device = params[0].device, dtype = params[0].dtype)
-=======
 
->>>>>>> 177678e9
     mineig = -mineig + shift
     print(mineig)
     if verbose and rank == 0: print('min eigenvalue = ' + str(mineig))
