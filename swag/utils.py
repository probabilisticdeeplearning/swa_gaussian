--- conflicted
+++ resolved
@@ -32,11 +32,7 @@
     torch.save(state, filepath)
 
 
-<<<<<<< HEAD
-def train_epoch(loader, model, criterion, optimizer, cuda=True, regression=False):
-=======
-def train_epoch(loader, model, criterion, optimizer, verbose=False, subset=None):
->>>>>>> 9511c0e2
+def train_epoch(loader, model, criterion, optimizer, cuda=True, regression=False, verbose=False, subset=None):
     loss_sum = 0.0
     correct = 0.0
     verb_stage = 0
@@ -65,42 +61,27 @@
         optimizer.step()
             
         loss_sum += loss.data.item() * input.size(0)
-        
-<<<<<<< HEAD
+
         if not regression:
             pred = output.data.argmax(1, keepdim=True)
             correct += pred.eq(target.data.view_as(pred)).sum().item()
-    
-    return {
-        'loss': loss_sum / len(loader.dataset),
-        'accuracy': None if regression else correct / len(loader.dataset) * 100.0
-    }
-
-
-def eval(loader, model, criterion, cuda=True, regression=False):
-=======
-        #if criterion.__name__ == 'cross_entropy':
-        pred = output.data.argmax(1, keepdim=True)
-        correct += pred.eq(target.data.view_as(pred)).sum().item()
-        """if criterion.__name__ == 'mse_loss':
-            correct = (target.data.view_as(output) - output).pow(2).mean().sqrt().item()"""
 
         num_objects_current += input.size(0)
 
         if verbose and 10 * (i + 1) / num_batches >= verb_stage + 1:
             print('Stage %d/10. Loss: %12.4f. Acc: %6.2f' % (
-                verb_stage + 1, loss_sum / num_objects_current, correct / num_objects_current * 100.0
+                verb_stage + 1, loss_sum / num_objects_current,
+                correct / num_objects_current * 100.0
             ))
             verb_stage += 1
     
     return {
         'loss': loss_sum / num_objects_current,
-        'accuracy': correct / num_objects_current * 100.0,
-    }
-
-
-def eval(loader, model, criterion, verbose=False):
->>>>>>> 9511c0e2
+        'accuracy': None if regression else correct / num_objects_current * 100.0
+    }
+
+
+def eval(loader, model, criterion, cuda=True, regression=False, verbose=False):
     loss_sum = 0.0
     correct = 0.0
     num_objects_total = len(loader.dataset)
@@ -124,13 +105,10 @@
                 correct += pred.eq(target.data.view_as(pred)).sum().item()
 
     return {
-<<<<<<< HEAD
-        'loss': loss_sum / len(loader.dataset),
-        'accuracy': None if regression else correct / len(loader.dataset) * 100.0,
-=======
         'loss': loss_sum / num_objects_total,
-        'accuracy': correct / num_objects_total * 100.0,
-    }
+        'accuracy': None if regression else correct / num_objects_total * 100.0,
+    }
+
 
 def predict(loader, model, verbose=False):
     predictions = list()
@@ -155,7 +133,6 @@
     return {
         'predictions': np.vstack(predictions),
         'targets': np.concatenate(targets)
->>>>>>> 9511c0e2
     }
 
 
