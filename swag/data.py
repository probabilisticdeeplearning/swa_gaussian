import numpy as np
import torch
import torchvision
import os

<<<<<<< HEAD
#from .regression_data import generate_boston, generate_boston
=======
>>>>>>> 2cf0cabc
from .camvid import CamVid

c10_classes = np.array([
    [0, 1, 2, 8, 9],
    [3, 4, 5, 6, 7]
], dtype=np.int32)

def camvid_loaders(path, batch_size, num_workers, transform_train, transform_test, 
                use_validation, val_size, shuffle_train=True, 
                joint_transform=None, ft_joint_transform=None, ft_batch_size=1, **kwargs):

    #load training and finetuning datasets
    print(path)
    train_set = CamVid(root=path, split='train', joint_transform=joint_transform, transform=transform_train, **kwargs)
    ft_train_set = CamVid(root=path, split='train', joint_transform=ft_joint_transform, transform=transform_train, **kwargs)

    val_set = CamVid(root=path, split='val', joint_transform=None, transform=transform_test, **kwargs)
    test_set = CamVid(root=path, split='test', joint_transform=None, transform=transform_test, **kwargs)

    num_classes = 11 # hard coded labels ehre
    
    return {'train': torch.utils.data.DataLoader(
                        train_set, 
                        batch_size=batch_size, 
                        shuffle=shuffle_train, 
                        num_workers=num_workers,
                        pin_memory=True
                ),
            'fine_tune': torch.utils.data.DataLoader(
                        ft_train_set, 
                        batch_size=ft_batch_size, 
                        shuffle=shuffle_train, 
                        num_workers=num_workers,
                        pin_memory=True
                ),
            'val': torch.utils.data.DataLoader(
                        val_set, 
                        batch_size=batch_size, 
                        shuffle=False, 
                        num_workers=num_workers,
                        pin_memory=True
                ),
            'test': torch.utils.data.DataLoader(
                        test_set, 
                        batch_size=batch_size, 
                        shuffle=False, 
                        num_workers=num_workers,
                        pin_memory=True
                )}, num_classes


def svhn_loaders(path, batch_size, num_workers, transform_train, transform_test, use_validation, val_size, shuffle_train=True):
    train_set = torchvision.datasets.SVHN(root=path, split='train', download = True, transform = transform_train)

    if use_validation:
        test_set = torchvision.datasets.SVHN(root=path, split='train', download = True, transform = transform_test)
        train_set.data = train_set.data[:-val_size]
        train_set.labels = train_set.labels[:-val_size]

        test_set.data = test_set.data[-val_size:]
        test_set.labels = test_set.labels[-val_size:]

    else:
        print('You are going to run models on the test set. Are you sure?')
        test_set = torchvision.datasets.SVHN(root=path, split='test', download = True, transform = transform_test)

    num_classes = 10

    return \
        {
            'train': torch.utils.data.DataLoader(
                train_set,
                batch_size=batch_size,
                shuffle=True and shuffle_train,
                num_workers=num_workers,
                pin_memory=True
            ),
            'test': torch.utils.data.DataLoader(
                test_set,
                batch_size=batch_size,
                shuffle=False,
                num_workers=num_workers,
                pin_memory=True
            ),
        }, \
        num_classes
    


def loaders(dataset, path, batch_size, num_workers, transform_train, transform_test, 
            use_validation=True, val_size=5000, split_classes=None, shuffle_train=True,
            **kwargs):

    regression_problem = False
    if dataset == 'CamVid':
        return camvid_loaders(path, batch_size=batch_size, num_workers=num_workers, transform_train=transform_train, 
                        transform_test=transform_test, use_validation=use_validation, val_size=val_size, **kwargs)

    path = os.path.join(path, dataset.lower())
    
    ds = getattr(torchvision.datasets, dataset)            

    if dataset == 'SVHN':
        return svhn_loaders(path, batch_size, num_workers, transform_train, transform_test, use_validation, val_size)

    if dataset == 'STL10':
        train_set = ds(root=path, split='train', download=True, transform=transform_train)
        num_classes = 10
        cls_mapping = np.array([0, 2, 1, 3, 4, 5, 7, 6, 8, 9])
        train_set.labels = cls_mapping[train_set.labels]
    else:
        train_set = ds(root=path, train=True, download=True, transform=transform_train)
        num_classes = max(train_set.train_labels) + 1

    if use_validation:
        print("Using train (" + str(len(train_set.train_data)-val_size) + ") + validation (" +str(val_size)+ ")")
        train_set.train_data = train_set.train_data[:-val_size]
        train_set.train_labels = train_set.train_labels[:-val_size]

        test_set = ds(root=path, train=True, download=True, transform=transform_test)
        test_set.train = False
        test_set.test_data = test_set.train_data[-val_size:]
        test_set.test_labels = test_set.train_labels[-val_size:]
        delattr(test_set, 'train_data')
        delattr(test_set, 'train_labels')
    else:
        print('You are going to run models on the test set. Are you sure?')
        if dataset == 'STL10':
            test_set = ds(root=path, split='test', download=True, transform=transform_test)
            test_set.labels = cls_mapping[test_set.labels]
        else:
            test_set = ds(root=path, train=False, download=True, transform=transform_test)

    if split_classes is not None:
        assert dataset == 'CIFAR10'
        assert split_classes in {0, 1}

        print('Using classes:', end='')
        print(c10_classes[split_classes])
        train_mask = np.isin(train_set.train_labels, c10_classes[split_classes])
        train_set.train_data = train_set.train_data[train_mask, :]
        train_set.train_labels = np.array(train_set.train_labels)[train_mask]
        train_set.train_labels = np.where(train_set.train_labels[:, None] == c10_classes[split_classes][None, :])[1].tolist()
        print('Train: %d/%d' % (train_set.train_data.shape[0], train_mask.size))

        test_mask = np.isin(test_set.test_labels, c10_classes[split_classes])
        test_set.test_data = test_set.test_data[test_mask, :]
        test_set.test_labels = np.array(test_set.test_labels)[test_mask]
        test_set.test_labels = np.where(test_set.test_labels[:, None] == c10_classes[split_classes][None, :])[1].tolist()
        print('Test: %d/%d' % (test_set.test_data.shape[0], test_mask.size))

    if regression_problem:
        num_classes = 0

    return \
        {
            'train': torch.utils.data.DataLoader(
                train_set,
                batch_size=batch_size,
                shuffle=True and shuffle_train,
                num_workers=num_workers,
                pin_memory=True
            ),
            'test': torch.utils.data.DataLoader(
                test_set,
                batch_size=batch_size,
                shuffle=False,
                num_workers=num_workers,
                pin_memory=True
            ),
        }, \
        num_classes
<|MERGE_RESOLUTION|>--- conflicted
+++ resolved
@@ -3,10 +3,6 @@
 import torchvision
 import os
 
-<<<<<<< HEAD
-#from .regression_data import generate_boston, generate_boston
-=======
->>>>>>> 2cf0cabc
 from .camvid import CamVid
 
 c10_classes = np.array([
